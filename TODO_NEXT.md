--- conflicted
+++ resolved
@@ -1,4 +1,4 @@
-# TODO_NEXT.md - Legal RAG System Action Plan
+ # TODO_NEXT.md - Legal RAG System Action Plan
 
 ## 🚨 CRITICAL BLOCKERS (Fix Immediately)
 
@@ -45,11 +45,6 @@
 - [x] **REFACTOR**: Use `text()` with bound parameters instead of string interpolation
 - [x] **TEST**: Verify all query paths (FTS, Vector, Explicit) work correctly
 - [x] **VALIDATE**: Test with and without filters
-<<<<<<< HEAD
-- [x] **FIX**: Remove nonexistent `dv.content_type` column and use `lu.unit_type`
-- [x] **FIX**: Lazily import `JinaEmbedder` in `HybridRetriever` to avoid NameError
-=======
->>>>>>> bee2887e
 
 **Code Fix Example**:
 ```python
